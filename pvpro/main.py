--- conflicted
+++ resolved
@@ -263,20 +263,11 @@
                        axis=0),
                 'missing_data')
 
-            # TODO: Check with Bennet that this is the correct way to fix this.
-<<<<<<< HEAD
             dh.data_frame_raw['missing_data'] = dh.data_frame_raw['missing_data'].fillna(True, inplace=False)
             dh.data_frame_raw['low_p'] = dh.data_frame_raw['low_p'].fillna(True, inplace=False)
             dh.data_frame_raw['high_v'] = dh.data_frame_raw['high_v'].fillna(False, inplace=False)
             dh.data_frame_raw['daytime'] = dh.data_frame_raw['daytime'].fillna(False, inplace=False)
             dh.data_frame_raw['clipped_times'] = dh.data_frame_raw['clipped_times'].fillna(False, inplace=False)
-=======
-            dh.data_frame_raw['missing_data'] = dh.data_frame_raw['missing_data'].fillna(True)
-            dh.data_frame_raw['low_p'] = dh.data_frame_raw['low_p'].fillna(True)
-            dh.data_frame_raw['high_v'] = dh.data_frame_raw['high_v'].fillna(False)
-            dh.data_frame_raw['daytime'] = dh.data_frame_raw['daytime'].fillna(False)
-            dh.data_frame_raw['clipped_times'] = dh.data_frame_raw['clipped_times'].fillna(False)
->>>>>>> e4fefcfd
 
             # Apply operating class labels
 
